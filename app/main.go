package main

import (
	"context"
	"encoding/json"
	"errors"
	"fmt"
	"io"
	"log"
	"math"
	"net/http"
	"os"
	"os/exec"
	"os/signal"
	"path/filepath"
	"strconv"
	"strings"
	"syscall"
	"time"

	"github.com/fatih/color"
	"github.com/go-pkgz/lgr"
	tbapi "github.com/go-telegram-bot-api/telegram-bot-api/v5"
	"github.com/jmoiron/sqlx"
	"github.com/sashabaranov/go-openai"
	"github.com/umputun/go-flags"
	"gopkg.in/natefinch/lumberjack.v2"

	"github.com/umputun/tg-spam/app/bot"
	"github.com/umputun/tg-spam/app/events"
	"github.com/umputun/tg-spam/app/storage"
	"github.com/umputun/tg-spam/app/webapi"
	"github.com/umputun/tg-spam/lib/tgspam"
)

type options struct {
	Telegram struct {
		Token        string        `long:"token" env:"TOKEN" description:"telegram bot token"`
		Group        string        `long:"group" env:"GROUP" description:"group name/id"`
		Timeout      time.Duration `long:"timeout" env:"TIMEOUT" default:"30s" description:"http client timeout for telegram" `
		IdleDuration time.Duration `long:"idle" env:"IDLE" default:"30s" description:"idle duration"`
	} `group:"telegram" namespace:"telegram" env-namespace:"TELEGRAM"`

	AdminGroup              string `long:"admin.group" env:"ADMIN_GROUP" description:"admin group name, or channel id"`
	DisableAdminSpamForward bool   `long:"disable-admin-spam-forward" env:"DISABLE_ADMIN_SPAM_FORWARD" description:"disable forwarding spam messages to admin group"`

	TestingIDs []int64 `long:"testing-id" env:"TESTING_ID" env-delim:"," description:"testing ids, allow bot to reply to them"`

	HistoryDuration time.Duration `long:"history-duration" env:"HISTORY_DURATION" default:"24h" description:"history duration"`
	HistoryMinSize  int           `long:"history-min-size" env:"HISTORY_MIN_SIZE" default:"1000" description:"history minimal size to keep"`

	Logger struct {
		Enabled    bool   `long:"enabled" env:"ENABLED" description:"enable spam rotated logs"`
		FileName   string `long:"file" env:"FILE"  default:"tg-spam.log" description:"location of spam log"`
		MaxSize    string `long:"max-size" env:"MAX_SIZE" default:"100M" description:"maximum size before it gets rotated"`
		MaxBackups int    `long:"max-backups" env:"MAX_BACKUPS" default:"10" description:"maximum number of old log files to retain"`
	} `group:"logger" namespace:"logger" env-namespace:"LOGGER"`

	SuperUsers  events.SuperUsers `long:"super" env:"SUPER_USER" env-delim:"," description:"super-users"`
	NoSpamReply bool              `long:"no-spam-reply" env:"NO_SPAM_REPLY" description:"do not reply to spam messages"`

	CAS struct {
		API     string        `long:"api" env:"API" default:"https://api.cas.chat" description:"CAS API"`
		Timeout time.Duration `long:"timeout" env:"TIMEOUT" default:"5s" description:"CAS timeout"`
	} `group:"cas" namespace:"cas" env-namespace:"CAS"`

	Meta struct {
		LinksLimit int  `long:"links-limit" env:"LINKS_LIMIT" default:"-1" description:"max links in message, disabled by default"`
		ImageOnly  bool `long:"image-only" env:"IMAGE_ONLY" description:"enable image only check"`
	} `group:"meta" namespace:"meta" env-namespace:"META"`

	OpenAI struct {
		Token                            string `long:"token" env:"TOKEN" description:"openai token, disabled if not set"`
		Veto                             bool   `long:"veto" env:"VETO" description:"veto mode, confirm detected spam"`
		Prompt                           string `long:"prompt" env:"PROMPT" default:"" description:"openai system prompt, if empty uses builtin default"`
		Model                            string `long:"model" env:"MODEL" default:"gpt-4" description:"openai model"`
		MaxTokensResponse                int    `long:"max-tokens-response" env:"MAX_TOKENS_RESPONSE" default:"1024" description:"openai max tokens in response"`
		MaxTokensRequestMaxTokensRequest int    `long:"max-tokens-request" env:"MAX_TOKENS_REQUEST" default:"2048" description:"openai max tokens in request"`
		MaxSymbolsRequest                int    `long:"max-symbols-request" env:"MAX_SYMBOLS_REQUEST" default:"16000" description:"openai max symbols in request, failback if tokenizer failed"`
	} `group:"openai" namespace:"openai" env-namespace:"OPENAI"`

	Files struct {
		SamplesDataPath string        `long:"samples" env:"SAMPLES" default:"data" description:"samples data path"`
		DynamicDataPath string        `long:"dynamic" env:"DYNAMIC" default:"data" description:"dynamic data path"`
		WatchInterval   time.Duration `long:"watch-interval" env:"WATCH_INTERVAL" default:"5s" description:"watch interval for dynamic files"`
	} `group:"files" namespace:"files" env-namespace:"FILES"`

	SimilarityThreshold float64 `long:"similarity-threshold" env:"SIMILARITY_THRESHOLD" default:"0.5" description:"spam threshold"`
	MinMsgLen           int     `long:"min-msg-len" env:"MIN_MSG_LEN" default:"50" description:"min message length to check"`
	MaxEmoji            int     `long:"max-emoji" env:"MAX_EMOJI" default:"2" description:"max emoji count in message, -1 to disable check"`
	MinSpamProbability  float64 `long:"min-probability" env:"MIN_PROBABILITY" default:"50" description:"min spam probability percent to ban"`

	ParanoidMode       bool `long:"paranoid" env:"PARANOID" description:"paranoid mode, check all messages"`
	FirstMessagesCount int  `long:"first-messages-count" env:"FIRST_MESSAGES_COUNT" default:"1" description:"number of first messages to check"`

	Message struct {
		Startup string `long:"startup" env:"STARTUP" default:"" description:"startup message"`
		Spam    string `long:"spam" env:"SPAM" default:"this is spam" description:"spam message"`
		Dry     string `long:"dry" env:"DRY" default:"this is spam (dry mode)" description:"spam dry message"`
	} `group:"message" namespace:"message" env-namespace:"MESSAGE"`

	Server struct {
		Enabled    bool   `long:"enabled" env:"ENABLED" description:"enable web server"`
		ListenAddr string `long:"listen" env:"LISTEN" default:":8080" description:"listen address"`
		AuthPasswd string `long:"auth" env:"AUTH" default:"auto" description:"basic auth password for user 'tg-spam'"`
	} `group:"server" namespace:"server" env-namespace:"SERVER"`

	Training bool `long:"training" env:"TRAINING" description:"training mode, passive spam detection only"`
	Dry      bool `long:"dry" env:"DRY" description:"dry mode, no bans"`
	Dbg      bool `long:"dbg" env:"DEBUG" description:"debug mode"`
	TGDbg    bool `long:"tg-dbg" env:"TG_DEBUG" description:"telegram debug mode"`
}

// file names
const (
	samplesSpamFile   = "spam-samples.txt"
	samplesHamFile    = "ham-samples.txt"
	excludeTokensFile = "exclude-tokens.txt" //nolint:gosec // false positive
	stopWordsFile     = "stop-words.txt"     //nolint:gosec // false positive
	dynamicSpamFile   = "spam-dynamic.txt"
	dynamicHamFile    = "ham-dynamic.txt"
	dataFile          = "tg-spam.db"
)

var revision = "local"

func main() {
	fmt.Printf("tg-spam %s\n", revision)
	var opts options
	p := flags.NewParser(&opts, flags.PrintErrors|flags.PassDoubleDash|flags.HelpFlag)
	p.SubcommandsOptional = true
	if _, err := p.Parse(); err != nil {
		if err.(*flags.Error).Type != flags.ErrHelp {
			log.Printf("[ERROR] cli error: %v", err)
		}
		os.Exit(2)
	}

	masked := []string{opts.Telegram.Token, opts.OpenAI.Token}
	if opts.Server.AuthPasswd != "auto" && opts.Server.AuthPasswd != "" { // auto passwd should not be masked as we print it
		masked = append(masked, opts.Server.AuthPasswd)
	}
	setupLog(opts.Dbg, masked...)

	log.Printf("[DEBUG] options: %+v", opts)

	ctx, cancel := context.WithCancel(context.Background())

	go func() {
		// catch signal and invoke graceful termination
		stop := make(chan os.Signal, 1)
		signal.Notify(stop, os.Interrupt, syscall.SIGTERM)
		<-stop
		log.Printf("[WARN] interrupt signal")
		cancel()
	}()

	// expand, make absolute paths
	opts.Files.DynamicDataPath = expandPath(opts.Files.DynamicDataPath)
	opts.Files.SamplesDataPath = expandPath(opts.Files.SamplesDataPath)

	if err := execute(ctx, opts); err != nil {
		log.Printf("[ERROR] %v", err)
		os.Exit(1)
	}
}

func execute(ctx context.Context, opts options) error {
	if opts.Dry {
		log.Print("[WARN] dry mode, no actual bans")
	}

	if !opts.Server.Enabled && (opts.Telegram.Token == "" || opts.Telegram.Group == "") {
		return errors.New("telegram token and group are required")
	}

	checkVolumeMount(opts) // show warning if dynamic files dir not mounted

	// make samples and dynamic data dirs
	if err := os.MkdirAll(opts.Files.SamplesDataPath, 0o700); err != nil {
		return fmt.Errorf("can't make samples dir, %w", err)
	}
	if err := os.MkdirAll(opts.Files.DynamicDataPath, 0o700); err != nil {
		return fmt.Errorf("can't make dynamic dir, %w", err)
	}

	// make detector with all sample files loaded
	detector := makeDetector(opts)

	dataFile := filepath.Join(opts.Files.DynamicDataPath, dataFile)
	dataDB, err := storage.NewSqliteDB(dataFile)
	if err != nil {
		return fmt.Errorf("can't make data db file %s, %w", dataFile, err)
	}
	log.Printf("[DEBUG] data db: %s", dataFile)

	// make store and load approved users
	approvedUsersStore, auErr := storage.NewApprovedUsers(dataDB)
	if auErr != nil {
		return fmt.Errorf("can't make approved users store, %w", auErr)
	}

	count, err := detector.WithUserStorage(approvedUsersStore)
	if err != nil {
		return fmt.Errorf("can't load approved users, %w", err)
	}
	log.Printf("[DEBUG] approved users from: %s, loaded: %d", dataFile, count)

	// make spam bot
	spamBot, err := makeSpamBot(ctx, opts, detector)
	if err != nil {
		return fmt.Errorf("can't make spam bot, %w", err)
	}

	// make locator
	locator, err := storage.NewLocator(opts.HistoryDuration, opts.HistoryMinSize, dataDB)
	if err != nil {
		return fmt.Errorf("can't make locator, %w", err)
	}

	// activate web server if enabled
	if opts.Server.Enabled {
		// server starts in background goroutine
		if srvErr := activateServer(ctx, opts, spamBot, locator, dataDB); srvErr != nil {
			return fmt.Errorf("can't activate web server, %w", srvErr)
		}
		// if no telegram token and group set, just run the server
		if opts.Telegram.Token == "" || opts.Telegram.Group == "" {
			log.Printf("[WARN] no telegram token and group set, web server only mode")
			<-ctx.Done()
			return nil
		}
	}

	// make telegram bot
	tbAPI, err := tbapi.NewBotAPI(opts.Telegram.Token)
	if err != nil {
		return fmt.Errorf("can't make telegram bot, %w", err)
	}
	tbAPI.Debug = opts.TGDbg

	// make spam logger writer
	loggerWr, err := makeSpamLogWriter(opts)
	if err != nil {
		return fmt.Errorf("can't make spam log writer, %w", err)
	}
	defer loggerWr.Close()

	// make spam logger
	spamLogger, err := makeSpamLogger(loggerWr, dataDB)
	if err != nil {
		return fmt.Errorf("can't make spam logger, %w", err)
	}

	// make telegram listener
	tgListener := events.TelegramListener{
<<<<<<< HEAD
		TbAPI:        tbAPI,
		Group:        opts.Telegram.Group,
		IdleDuration: opts.Telegram.IdleDuration,
		SuperUsers:   opts.SuperUsers,
		Bot:          spamBot,
		StartupMsg:   opts.Message.Startup,
		NoSpamReply:  opts.NoSpamReply,
		SpamLogger:   spamLogger,
		AdminGroup:   opts.AdminGroup,
		TestingIDs:   opts.TestingIDs,
		Locator:      locator,
		TrainingMode: opts.Training,
		LinksLimit:   opts.Meta.LinksLimit,
		ImageOnly:    opts.Meta.ImageOnly,
		Dry:          opts.Dry,
=======
		TbAPI:                   tbAPI,
		Group:                   opts.Telegram.Group,
		IdleDuration:            opts.Telegram.IdleDuration,
		SuperUsers:              opts.SuperUsers,
		Bot:                     spamBot,
		StartupMsg:              opts.Message.Startup,
		NoSpamReply:             opts.NoSpamReply,
		SpamLogger:              spamLogger,
		AdminGroup:              opts.AdminGroup,
		TestingIDs:              opts.TestingIDs,
		Locator:                 locator,
		TrainingMode:            opts.Training,
		DisableAdminSpamForward: opts.DisableAdminSpamForward,
		Dry:                     opts.Dry,
>>>>>>> bf1f692b
	}

	log.Printf("[DEBUG] telegram listener config: {group: %s, idle: %v, super: %v, admin: %s, testing: %v, no-reply: %v,"+
		" dry: %v, training: %v}",
		tgListener.Group, tgListener.IdleDuration, tgListener.SuperUsers, tgListener.AdminGroup,
		tgListener.TestingIDs, tgListener.NoSpamReply, tgListener.Dry, tgListener.TrainingMode)

	// run telegram listener and event processor loop
	if err := tgListener.Do(ctx); err != nil {
		return fmt.Errorf("telegram listener failed, %w", err)
	}
	return nil
}

// checkVolumeMount checks if dynamic files location mounted in docker and shows warning if not
// returns true if running not in docker or dynamic files dir mounted
func checkVolumeMount(opts options) (ok bool) {
	if os.Getenv("TGSPAM_IN_DOCKER") != "1" {
		return true
	}
	log.Printf("[DEBUG] running in docker")
	warnMsg := fmt.Sprintf("dynamic files dir %q is not mounted, changes will be lost on container restart", opts.Files.DynamicDataPath)

	// check if dynamic files dir not present. This means it is not mounted
	_, err := os.Stat(opts.Files.DynamicDataPath)
	if err != nil {
		log.Printf("[WARN] %s", warnMsg)
		// no dynamic files dir, no need to check further
		return false
	}

	// check if .not_mounted file missing, this means it is mounted
	if _, err = os.Stat(filepath.Join(opts.Files.DynamicDataPath, ".not_mounted")); err != nil {
		return true
	}

	// if .not_mounted file present, it can be mounted anyway with docker named volumes
	output, err := exec.Command("mount").Output()
	if err != nil {
		log.Printf("[WARN] %s, can't check mount: %v", warnMsg, err)
		return true
	}
	// check if the output contains the specified directory
	for _, line := range strings.Split(string(output), "\n") {
		if strings.Contains(line, opts.Files.DynamicDataPath) {
			return true
		}
	}

	log.Printf("[WARN] %s", warnMsg)
	return false
}

func activateServer(ctx context.Context, opts options, sf *bot.SpamFilter, loc *storage.Locator, dataDB *sqlx.DB) (err error) {
	authPassswd := opts.Server.AuthPasswd
	if opts.Server.AuthPasswd == "auto" {
		authPassswd, err = webapi.GenerateRandomPassword(20)
		if err != nil {
			return fmt.Errorf("can't generate random password, %w", err)
		}
		log.Printf("[WARN] generated basic auth password for user tg-spam: %q", authPassswd)
	}

	// make store and load approved users
	detectedSpamStore, auErr := storage.NewDetectedSpam(dataDB)
	if auErr != nil {
		return fmt.Errorf("can't make approved users store, %w", auErr)
	}

	srv := webapi.Server{Config: webapi.Config{
		ListenAddr:         opts.Server.ListenAddr,
		Detector:           sf.Detector,
		SpamFilter:         sf,
		Locator:            loc,
		DetectedSpamReader: detectedSpamStore,
		AuthPasswd:         authPassswd,
		Version:            revision,
		Dbg:                opts.Dbg,
	}}

	go func() {
		if err := srv.Run(ctx); err != nil {
			log.Printf("[ERROR] web server failed, %v", err)
		}
	}()
	return nil
}

// makeDetector creates spam detector with all checkers and updaters
// it loads samples and dynamic files
func makeDetector(opts options) *tgspam.Detector {
	detectorConfig := tgspam.Config{
		MaxAllowedEmoji:     opts.MaxEmoji,
		MinMsgLen:           opts.MinMsgLen,
		SimilarityThreshold: opts.SimilarityThreshold,
		MinSpamProbability:  opts.MinSpamProbability,
		CasAPI:              opts.CAS.API,
		HTTPClient:          &http.Client{Timeout: opts.CAS.Timeout},
		FirstMessageOnly:    !opts.ParanoidMode,
		FirstMessagesCount:  opts.FirstMessagesCount,
		OpenAIVeto:          opts.OpenAI.Veto,
	}

	// FirstMessagesCount and ParanoidMode are mutually exclusive.
	// ParanoidMode still here for backward compatibility only.
	if opts.FirstMessagesCount > 0 { // if FirstMessagesCount is set, FirstMessageOnly is enforced
		detectorConfig.FirstMessageOnly = true
	}
	if opts.ParanoidMode { // if ParanoidMode is set, FirstMessagesCount is ignored
		detectorConfig.FirstMessageOnly = false
		detectorConfig.FirstMessagesCount = 0
	}

	detector := tgspam.NewDetector(detectorConfig)
	log.Printf("[DEBUG] detector config: %+v", detectorConfig)

	if opts.OpenAI.Token != "" {
		log.Printf("[WARN] openai enabled")
		openAIConfig := tgspam.OpenAIConfig{
			SystemPrompt:      opts.OpenAI.Prompt,
			Model:             opts.OpenAI.Model,
			MaxTokensResponse: opts.OpenAI.MaxTokensResponse,
			MaxTokensRequest:  opts.OpenAI.MaxTokensRequestMaxTokensRequest,
			MaxSymbolsRequest: opts.OpenAI.MaxSymbolsRequest,
		}
		log.Printf("[DEBUG] openai  config: %+v", openAIConfig)
		detector.WithOpenAIChecker(openai.NewClient(opts.OpenAI.Token), openAIConfig)
	}

	metaChecks := []tgspam.MetaCheck{}
	if opts.Meta.ImageOnly {
		log.Printf("[INFO] image only check enabled")
		metaChecks = append(metaChecks, tgspam.ImagesCheck())
	}
	if opts.Meta.LinksLimit >= 0 {
		log.Printf("[INFO] links check enabled, limit: %d", opts.Meta.LinksLimit)
		metaChecks = append(metaChecks, tgspam.LinksCheck(opts.Meta.LinksLimit))
	}
	detector.WithMetaChecks(metaChecks...)

	dynSpamFile := filepath.Join(opts.Files.DynamicDataPath, dynamicSpamFile)
	detector.WithSpamUpdater(bot.NewSampleUpdater(dynSpamFile))
	log.Printf("[DEBUG] dynamic spam file: %s", dynSpamFile)

	dynHamFile := filepath.Join(opts.Files.DynamicDataPath, dynamicHamFile)
	detector.WithHamUpdater(bot.NewSampleUpdater(dynHamFile))
	log.Printf("[DEBUG] dynamic ham file: %s", dynHamFile)

	return detector
}

func makeSpamBot(ctx context.Context, opts options, detector *tgspam.Detector) (*bot.SpamFilter, error) {
	spamBotParams := bot.SpamConfig{
		SpamSamplesFile:    filepath.Join(opts.Files.SamplesDataPath, samplesSpamFile),
		HamSamplesFile:     filepath.Join(opts.Files.SamplesDataPath, samplesHamFile),
		StopWordsFile:      filepath.Join(opts.Files.SamplesDataPath, stopWordsFile),
		ExcludedTokensFile: filepath.Join(opts.Files.SamplesDataPath, excludeTokensFile),
		SpamDynamicFile:    filepath.Join(opts.Files.DynamicDataPath, dynamicSpamFile),
		HamDynamicFile:     filepath.Join(opts.Files.DynamicDataPath, dynamicHamFile),
		WatchDelay:         opts.Files.WatchInterval,
		SpamMsg:            opts.Message.Spam,
		SpamDryMsg:         opts.Message.Dry,
		Dry:                opts.Dry,
	}
	spamBot := bot.NewSpamFilter(ctx, detector, spamBotParams)
	log.Printf("[DEBUG] spam bot config: %+v", spamBotParams)

	if err := spamBot.ReloadSamples(); err != nil {
		return nil, fmt.Errorf("can't relaod samples, %w", err)
	}
	return spamBot, nil
}

// expandPath expands ~ to home dir and makes the absolute path
func expandPath(path string) string {
	if path == "" {
		return ""
	}
	if path[0] == '~' {
		home, err := os.UserHomeDir()
		if err != nil {
			return ""
		}
		return filepath.Join(home, path[1:])
	}
	ep, err := filepath.Abs(path)
	if err != nil {
		return path
	}
	return ep
}

type nopWriteCloser struct{ io.Writer }

func (n nopWriteCloser) Close() error { return nil }

// makeSpamLogger creates spam logger to keep reports about spam messages
// it writes json lines to the provided writer
func makeSpamLogger(wr io.Writer, dataDB *sqlx.DB) (events.SpamLogger, error) {
	// make store and load approved users
	detectedSpamStore, auErr := storage.NewDetectedSpam(dataDB)
	if auErr != nil {
		return nil, fmt.Errorf("can't make approved users store, %w", auErr)
	}

	logWr := events.SpamLoggerFunc(func(msg *bot.Message, response *bot.Response) {
		// write to log file
		text := strings.ReplaceAll(msg.Text, "\n", " ")
		text = strings.TrimSpace(text)
		log.Printf("[DEBUG] spam detected from %v, text: %s", msg.From, text)
		m := struct {
			TimeStamp   string `json:"ts"`
			DisplayName string `json:"display_name"`
			UserName    string `json:"user_name"`
			UserID      int64  `json:"user_id"`
			Text        string `json:"text"`
		}{
			TimeStamp:   time.Now().In(time.Local).Format(time.RFC3339),
			DisplayName: msg.From.DisplayName,
			UserName:    msg.From.Username,
			UserID:      msg.From.ID,
			Text:        text,
		}
		line, err := json.Marshal(&m)
		if err != nil {
			log.Printf("[WARN] can't marshal json, %v", err)
			return
		}
		if _, err := wr.Write(append(line, '\n')); err != nil {
			log.Printf("[WARN] can't write to log, %v", err)
		}

		// write to db store
		rec := storage.DetectedSpamInfo{
			Text:      text,
			UserID:    msg.From.ID,
			UserName:  msg.From.Username,
			Timestamp: time.Now().In(time.Local),
		}
		if err := detectedSpamStore.Write(rec, response.CheckResults); err != nil {
			log.Printf("[WARN] can't write to db, %v", err)
		}
	})

	return logWr, nil
}

// makeSpamLogWriter creates spam log writer to keep reports about spam messages
// it parses options and makes lumberjack logger with rotation
func makeSpamLogWriter(opts options) (accessLog io.WriteCloser, err error) {
	if !opts.Logger.Enabled {
		return nopWriteCloser{io.Discard}, nil
	}

	sizeParse := func(inp string) (uint64, error) {
		if inp == "" {
			return 0, errors.New("empty value")
		}
		for i, sfx := range []string{"k", "m", "g", "t"} {
			if strings.HasSuffix(inp, strings.ToUpper(sfx)) || strings.HasSuffix(inp, strings.ToLower(sfx)) {
				val, err := strconv.Atoi(inp[:len(inp)-1])
				if err != nil {
					return 0, fmt.Errorf("can't parse %s: %w", inp, err)
				}
				return uint64(float64(val) * math.Pow(float64(1024), float64(i+1))), nil
			}
		}
		return strconv.ParseUint(inp, 10, 64)
	}

	maxSize, perr := sizeParse(opts.Logger.MaxSize)
	if perr != nil {
		return nil, fmt.Errorf("can't parse logger MaxSize: %w", perr)
	}

	maxSize /= 1048576

	log.Printf("[INFO] logger enabled for %s, max size %dM", opts.Logger.FileName, maxSize)
	return &lumberjack.Logger{
		Filename:   opts.Logger.FileName,
		MaxSize:    int(maxSize), // in MB
		MaxBackups: opts.Logger.MaxBackups,
		Compress:   true,
		LocalTime:  true,
	}, nil
}

func setupLog(dbg bool, secrets ...string) {
	logOpts := []lgr.Option{lgr.Msec, lgr.LevelBraces, lgr.StackTraceOnError}
	if dbg {
		logOpts = []lgr.Option{lgr.Debug, lgr.CallerFile, lgr.CallerFunc, lgr.Msec, lgr.LevelBraces, lgr.StackTraceOnError}
	}

	colorizer := lgr.Mapper{
		ErrorFunc:  func(s string) string { return color.New(color.FgHiRed).Sprint(s) },
		WarnFunc:   func(s string) string { return color.New(color.FgRed).Sprint(s) },
		InfoFunc:   func(s string) string { return color.New(color.FgYellow).Sprint(s) },
		DebugFunc:  func(s string) string { return color.New(color.FgWhite).Sprint(s) },
		CallerFunc: func(s string) string { return color.New(color.FgBlue).Sprint(s) },
		TimeFunc:   func(s string) string { return color.New(color.FgCyan).Sprint(s) },
	}
	logOpts = append(logOpts, lgr.Map(colorizer))

	if len(secrets) > 0 {
		logOpts = append(logOpts, lgr.Secret(secrets...))
	}
	lgr.SetupStdLogger(logOpts...)
	lgr.Setup(logOpts...)
}<|MERGE_RESOLUTION|>--- conflicted
+++ resolved
@@ -254,23 +254,6 @@
 
 	// make telegram listener
 	tgListener := events.TelegramListener{
-<<<<<<< HEAD
-		TbAPI:        tbAPI,
-		Group:        opts.Telegram.Group,
-		IdleDuration: opts.Telegram.IdleDuration,
-		SuperUsers:   opts.SuperUsers,
-		Bot:          spamBot,
-		StartupMsg:   opts.Message.Startup,
-		NoSpamReply:  opts.NoSpamReply,
-		SpamLogger:   spamLogger,
-		AdminGroup:   opts.AdminGroup,
-		TestingIDs:   opts.TestingIDs,
-		Locator:      locator,
-		TrainingMode: opts.Training,
-		LinksLimit:   opts.Meta.LinksLimit,
-		ImageOnly:    opts.Meta.ImageOnly,
-		Dry:          opts.Dry,
-=======
 		TbAPI:                   tbAPI,
 		Group:                   opts.Telegram.Group,
 		IdleDuration:            opts.Telegram.IdleDuration,
@@ -284,8 +267,9 @@
 		Locator:                 locator,
 		TrainingMode:            opts.Training,
 		DisableAdminSpamForward: opts.DisableAdminSpamForward,
+		LinksLimit:   opts.Meta.LinksLimit,
+		ImageOnly:    opts.Meta.ImageOnly,
 		Dry:                     opts.Dry,
->>>>>>> bf1f692b
 	}
 
 	log.Printf("[DEBUG] telegram listener config: {group: %s, idle: %v, super: %v, admin: %s, testing: %v, no-reply: %v,"+
